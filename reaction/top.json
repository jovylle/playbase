--- conflicted
+++ resolved
@@ -57,9 +57,6 @@
       "playerId": "tc_008"
     },
     {
-<<<<<<< HEAD
-      "ms": 630,
-=======
       "ms": 408,
       "timestamp": "2025-10-21T15:43:41.213Z",
       "id": "93977ed0",
@@ -68,25 +65,18 @@
     },
     {
       "ms": 423,
->>>>>>> 4f3cd53b
       "timestamp": "2025-01-15T02:30:00.000Z",
       "id": "g3h4i5j6",
       "playerName": "HyperReact",
       "playerId": "hr_009"
-<<<<<<< HEAD
     },
     {
-      "ms": 660,
+      "ms": 630,
       "timestamp": "2025-01-15T01:45:00.000Z",
       "id": "k7l8m9n0",
       "playerName": "FlashClick",
       "playerId": "fc_010"
     }
   ],
-  "last_updated": "2025-01-15T10:30:00.000Z"
-=======
-    }
-  ],
   "last_updated": "2025-10-21T15:43:41.213Z"
->>>>>>> 4f3cd53b
 }